--- conflicted
+++ resolved
@@ -6,11 +6,8 @@
 import pandas as pd
 import io
 import uuid
-<<<<<<< HEAD
 import google.generativeai as genai
-=======
 import random
->>>>>>> 7e8ed3ce
 
 from config import Config
 from services.embedder import generate_embeddings
@@ -245,11 +242,12 @@
         
         # Add cluster details
         for peak in waveform['peaks']:
+            selection_ratio = peak['selectedCount'] / peak['sampleCount'] if peak['sampleCount'] > 0 else 1.0
             context_parts.append(
                 f"\nCluster {peak['id']}:"
                 f"\n  - Label: {peak['label']}"
                 f"\n  - Sample count: {peak['sampleCount']}"
-                f"\n  - Current weight: {peak['weight']:.2f}"
+                f"\n  - Selected count: {peak['selectedCount']} ({selection_ratio:.1%})"
                 f"\n  - Position: {peak['x']:.2%} along data distribution"
                 f"\n  - Sample examples: {', '.join(peak['samples'][:3])}"
             )
