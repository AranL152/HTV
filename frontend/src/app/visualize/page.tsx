'use client';

import { useEffect, useState, Suspense } from 'react';
import { useSearchParams } from 'next/navigation';
import Link from 'next/link';
import Waveform from '@/components/Waveform';
import MetricsPanel from '@/components/MetricsPanel';
import LoadingSpinner from '@/components/LoadingSpinner';
import ClusterDetailModal from '@/components/ClusterDetailModal';
import { WaveformData } from '@/types';
import { apiClient } from '@/lib/api-client';

function VisualizeContent() {
  const searchParams = useSearchParams();
  const datasetId = searchParams.get('id');
  const [data, setData] = useState<WaveformData | null>(null);
  const [loading, setLoading] = useState(true);
  const [error, setError] = useState<string | null>(null);
  const [selectedClusterId, setSelectedClusterId] = useState<number | null>(null);

  useEffect(() => {
    if (!datasetId) {
      setError('No dataset ID provided');
      setLoading(false);
      return;
    }

    const fetchWaveform = async () => {
      try {
        const waveformData = await apiClient.getWaveform(datasetId);
        setData(waveformData);
      } catch (err) {
        setError(err instanceof Error ? err.message : 'Failed to load data');
      } finally {
        setLoading(false);
      }
    };

    fetchWaveform();
  }, [datasetId]);

  if (loading) {
    return <LoadingSpinner />;
  }

  if (error || !data || !datasetId) {
    return (
      <div className="flex flex-col items-center justify-center min-h-screen">
        <div className="text-red-500 text-center">
          <p className="text-xl mb-4">{error || 'No data available'}</p>
          <Link href="/" className="text-white hover:underline">
            ← Back to upload
          </Link>
        </div>
      </div>
    );
  }

  return (
    <div className="min-h-screen p-4 sm:p-6 lg:p-8">
      <div className="max-w-full mx-auto space-y-6 lg:space-y-8">
        <div className="flex flex-col sm:flex-row sm:items-center justify-between gap-4">
          <div>
            <h1 className="text-2xl sm:text-3xl font-bold">Dataset Visualization</h1>
            <p className="text-white/60 mt-2 text-sm sm:text-base">
              Drag peaks up or down to adjust cluster weights
            </p>
          </div>
          <Link
            href="/"
            className="text-white/60 hover:text-white transition-colors text-sm sm:text-base"
          >
            ← New dataset
          </Link>
        </div>

<<<<<<< HEAD
        <div className="grid grid-cols-1 xl:grid-cols-[1fr_350px] gap-4 lg:gap-6 xl:gap-8 h-[calc(100vh-8rem)] lg:h-[calc(100vh-10rem)]">
          <div className="space-y-4 flex flex-col min-w-0">
=======
        <div className="grid grid-cols-1 lg:grid-cols-[1fr_350px] gap-8">
          {/* Waveform */}
          <div className="space-y-4">
>>>>>>> 7e8ed3ce
            <Waveform
              datasetId={datasetId}
              initialData={data}
              onDataUpdate={setData}
              onClusterClick={setSelectedClusterId}
            />
<<<<<<< HEAD
            <div className="text-xs sm:text-sm text-white/40 text-center px-2">
              Drag peaks vertically to adjust cluster representation • 0% = exclude, 100% = original, 200% = 2x weight
            </div>
          </div>

          <div className="w-full xl:w-auto">
            <MetricsPanel data={data} datasetId={datasetId} />
          </div>
=======
          </div>

          {/* Metrics Panel */}
          <MetricsPanel
            data={data}
            datasetId={datasetId}
          />
>>>>>>> 7e8ed3ce
        </div>

        <ClusterDetailModal
          cluster={data.peaks.find(p => p.id === selectedClusterId) || null}
          onClose={() => setSelectedClusterId(null)}
        />
      </div>
    </div>
  );
}

export default function VisualizePage() {
  return (
    <Suspense fallback={<LoadingSpinner />}>
      <VisualizeContent />
    </Suspense>
  );
}<|MERGE_RESOLUTION|>--- conflicted
+++ resolved
@@ -74,30 +74,15 @@
           </Link>
         </div>
 
-<<<<<<< HEAD
-        <div className="grid grid-cols-1 xl:grid-cols-[1fr_350px] gap-4 lg:gap-6 xl:gap-8 h-[calc(100vh-8rem)] lg:h-[calc(100vh-10rem)]">
-          <div className="space-y-4 flex flex-col min-w-0">
-=======
         <div className="grid grid-cols-1 lg:grid-cols-[1fr_350px] gap-8">
           {/* Waveform */}
           <div className="space-y-4">
->>>>>>> 7e8ed3ce
             <Waveform
               datasetId={datasetId}
               initialData={data}
               onDataUpdate={setData}
               onClusterClick={setSelectedClusterId}
             />
-<<<<<<< HEAD
-            <div className="text-xs sm:text-sm text-white/40 text-center px-2">
-              Drag peaks vertically to adjust cluster representation • 0% = exclude, 100% = original, 200% = 2x weight
-            </div>
-          </div>
-
-          <div className="w-full xl:w-auto">
-            <MetricsPanel data={data} datasetId={datasetId} />
-          </div>
-=======
           </div>
 
           {/* Metrics Panel */}
@@ -105,7 +90,6 @@
             data={data}
             datasetId={datasetId}
           />
->>>>>>> 7e8ed3ce
         </div>
 
         <ClusterDetailModal
