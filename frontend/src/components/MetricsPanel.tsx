--- conflicted
+++ resolved
@@ -73,7 +73,6 @@
         </button>
       </div>
 
-<<<<<<< HEAD
       {/* Tab Content */}
       <div className="flex-1 overflow-hidden">
         {activeTab === 'info' ? (
@@ -103,26 +102,6 @@
                 label="Avg Amplitude"
                 value={data.metrics.avgAmplitude.toFixed(3)}
               />
-=======
-      <div className="pt-4 border-t border-[#333]">
-        <h3 className="text-sm font-semibold mb-3">Cluster Breakdown</h3>
-        <div className="space-y-2 max-h-64 overflow-y-auto scrollbar-hide">
-          {data.peaks.map((peak) => (
-            <div key={peak.id} className="flex items-center gap-2 text-sm">
-              {/* Color dot */}
-              <div
-                className="w-3 h-3 rounded-full flex-shrink-0"
-                style={{ backgroundColor: peak.color }}
-              />
-
-              {/* Label */}
-              <span className="flex-1 truncate">{peak.label}</span>
-
-              {/* Sample count */}
-              <span className="text-white/60 text-xs">
-                {peak.sampleCount.toLocaleString()} ({(peak.selectedCount ?? peak.sampleCount).toLocaleString()} selected)
-              </span>
->>>>>>> 7e8ed3ce
             </div>
 
             <div className="pt-3 lg:pt-4 border-t border-[#333]">
@@ -136,7 +115,7 @@
                     />
                     <span className="flex-1 truncate min-w-0">{peak.label}</span>
                     <span className="text-white/60 text-xs sm:text-sm flex-shrink-0">
-                      {peak.sampleCount} ({(peak.weight * 100).toFixed(0)}%)
+                      {peak.sampleCount.toLocaleString()} ({(peak.selectedCount ?? peak.sampleCount).toLocaleString()} selected)
                     </span>
                   </div>
                 ))}
